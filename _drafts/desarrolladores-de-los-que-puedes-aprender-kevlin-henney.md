--- conflicted
+++ resolved
@@ -39,9 +39,7 @@
 
 ## Algunas ideas de Kevlin
 
-<<<<<<< HEAD
-"Mientras menos código, mejor"
-=======
+
 > "Less code == less bugs". - Kevlin Henney
 
 De las pláticas y el contenido que hemos consumido de Kevlin, hemos podido derivar algunas de las principales ideas que promueve. Te listamos las tres más importantes y te dejamos descubrir las demás viendo sus charlas o leyendo su contenido.
@@ -50,7 +48,6 @@
 2. **El diseño y la arquitectura de software son procesos iterativos e incrementales.** Es imposible hacer un diseño completamente correcto y sin errores desde la primera vez. Es por eso que esta es una idea que se repite en sus conferencias vez tras vez. La lección para nosotros: _debemos diseñar el software con el conocimiento de que siempre habrá algo que mejorar_.
 3. **El software simple, pequeño y "aburrido" es más fácil de manejar**.
 
->>>>>>> 06f49204
 ## Pláticas
 
 Kevlin tiene decenas de pláticas en YouTube y Vimeo, hablando temas muy variados, todos relacionados de una forma u otra con el _proceso_ de desarrollo de calidad. Aquí vamos a listar algunas de las que nos han parecido las mejores.
